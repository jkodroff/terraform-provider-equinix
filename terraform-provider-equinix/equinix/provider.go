--- conflicted
+++ resolved
@@ -46,16 +46,11 @@
 			},
 		},
 		ResourcesMap: map[string]*schema.Resource{
-<<<<<<< HEAD
-			"equinix_ecx_l2_connection":     resourceECXL2Connection(),
-			"equinix_ecx_l2_serviceprofile": resourceECXL2ServiceProfile(),
-			"equinix_ne_device":             resourceNeDevice(),
-			"equinix_ne_sshuser":            resourceNeSSHUser(),
-=======
 			"equinix_ecx_l2_connection":          resourceECXL2Connection(),
 			"equinix_ecx_l2_connection_accepter": resourceECXL2ConnectionAccepter(),
 			"equinix_ecx_l2_serviceprofile":      resourceECXL2ServiceProfile(),
->>>>>>> c2878b15
+			"equinix_ne_device":                  resourceNeDevice(),
+			"equinix_ne_sshuser":                 resourceNeSSHUser(),
 		},
 	}
 
