--- conflicted
+++ resolved
@@ -1042,7 +1042,6 @@
 		}
 		if rs.Primary.ID == "" {
 			return fmt.Errorf("resource has no ID attribute set")
-<<<<<<< HEAD
 		}
 		templateId := rs.Primary.ID
 		deviceID := ne.StringValue(device.UUID)
@@ -1054,19 +1053,6 @@
 		if err != nil {
 			return fmt.Errorf("error when fetching ACL details for device '%s': %s", deviceID, err)
 		}
-=======
-		}
-		templateId := rs.Primary.ID
-		deviceID := ne.StringValue(device.UUID)
-		client := testAccProvider.Meta().(*Config).ne
-		if ne.StringValue(device.ACLTemplateUUID) != rs.Primary.ID {
-			return fmt.Errorf("acl_template_id for device %s does not match %v - %v", deviceID, ne.StringValue(device.ACLTemplateUUID), templateId)
-		}
-		deviceACL, err := client.GetDeviceACLDetails(deviceID)
-		if err != nil {
-			return fmt.Errorf("error when fetching ACL details for device '%s': %s", deviceID, err)
-		}
->>>>>>> a456489e
 		if ne.StringValue(deviceACL.Status) != ne.ACLDeviceStatusProvisioned {
 			return fmt.Errorf("device_acl_status for device %s does not match %v - %v", deviceID, ne.StringValue(deviceACL.Status), ne.ACLDeviceStatusProvisioned)
 		}
@@ -1110,17 +1096,10 @@
 data "equinix_network_account" "test" {
   metro_code = "%{device-metro_code}"
   status     = "Active"`, ctx)
-<<<<<<< HEAD
-    if v, ok := ctx["device-account_name"]; ok && !isEmpty(v) {
-        config += nprintf(`
+	if v, ok := ctx["device-account_name"]; ok && !isEmpty(v) {
+		config += nprintf(`
   name = "%{device-account_name}"`, ctx)
-    }
-=======
-	if v, ok := ctx["device-account_name"]; ok && !isEmpty(v) {
-		config += nprintf(`
-  name = "%{device-account_name}"`, ctx)
-	}
->>>>>>> a456489e
+	}
 	config += nprintf(`
 }`, ctx)
 	if _, ok := ctx["device-secondary_metro_code"]; ok {
@@ -1128,19 +1107,11 @@
 data "equinix_network_account" "test-secondary" {
   metro_code = "%{device-secondary_metro_code}"
   status     = "Active"`, ctx)
-<<<<<<< HEAD
-    if v, ok := ctx["device-secondary_account_name"]; ok && !isEmpty(v) {
-        config += nprintf(`
+		if v, ok := ctx["device-secondary_account_name"]; ok && !isEmpty(v) {
+			config += nprintf(`
   name = "%{device-secondary_account_name}"`, ctx)
-    }
-      config += nprintf(` 
-=======
-		if v, ok := ctx["device-secondary_account_name"]; ok && !isEmpty(v) {
-			config += nprintf(`
-  name = "%{device-secondary_account_name}"`, ctx)
 		}
 		config += nprintf(` 
->>>>>>> a456489e
 }`, ctx)
     }
 	config += nprintf(`
