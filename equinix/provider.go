--- conflicted
+++ resolved
@@ -21,29 +21,6 @@
 	provider := &schema.Provider{
 		Schema: map[string]*schema.Schema{
 			"endpoint": {
-<<<<<<< HEAD
-				Type:     schema.TypeString,
-				Optional: true,
-				DefaultFunc: schema.MultiEnvDefaultFunc([]string{
-					endpointEnvVar,
-				}, nil),
-				ValidateFunc: validation.IsURLWithHTTPorHTTPS,
-			},
-			"client_id": {
-				Type:     schema.TypeString,
-				Optional: true,
-				DefaultFunc: schema.MultiEnvDefaultFunc([]string{
-					clientIDEnvVar,
-				}, nil),
-				ValidateFunc: validation.StringIsNotEmpty,
-			},
-			"client_secret": {
-				Type:     schema.TypeString,
-				Optional: true,
-				DefaultFunc: schema.MultiEnvDefaultFunc([]string{
-					clientSecretEnvVar,
-				}, nil),
-=======
 				Type:         schema.TypeString,
 				Optional:     true,
 				DefaultFunc:  schema.EnvDefaultFunc(endpointEnvVar, "https://api.equinix.com"),
@@ -59,7 +36,6 @@
 				Type:         schema.TypeString,
 				Optional:     true,
 				DefaultFunc:  schema.EnvDefaultFunc(clientSecretEnvVar, nil),
->>>>>>> 50ab5c15
 				ValidateFunc: validation.StringIsNotEmpty,
 			},
 			"request_timeout": {
